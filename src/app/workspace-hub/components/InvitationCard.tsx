--- conflicted
+++ resolved
@@ -200,7 +200,6 @@
                 <Button
                   variant="outline"
                   className="w-full sm:w-auto"
-<<<<<<< HEAD
                   disabled={isProcessing}
                   onClick={handleDecline}
                 >
@@ -215,10 +214,6 @@
                       Decline
                     </>
                   )}
-=======
-                >
-                  Decline
->>>>>>> edfaebba
                 </Button>
                 <Button
                   onClick={handleAccept}
